import jax
import jax.numpy as jnp
<<<<<<< HEAD
from jaxopt import Bisection
from functools import partial
=======
from sbiexpt.implicit_inverse import make_inverse_fn
>>>>>>> 4a8ff9ff
import tensorflow_probability as tfp; tfp = tfp.substrates.jax
tfd = tfp.distributions

__all__ = ['ImplicitRampBijector']

<<<<<<< HEAD
@partial(jax.jit, static_argnums=(0,))
def fwd_solver(f, z_init):
  def body_fun(carry, i):
    _, z  = carry
    return (z, f(z)), i

  init_carry = (z_init, f(z_init))
  (_, z_star), i = lax.scan(body_fun, init_carry, jnp.arange(10))
  return z_star

def newton_solver(f, z_init):
  f_root = lambda z: f(z)
  g = lambda z: z - jnp.linalg.solve(jax.jacobian(f_root)(z), f_root(z))
  return fwd_solver(g, z_init)

def jaxopt_solver(f, z_init):
  f_root = lambda z: jnp.squeeze(f(z))
  bisec = Bisection(optimality_fun=f_root, lower=0.001, upper=0.999, check_bracket=False)
  return bisec.run().params
  #g = lambda z: z - jnp.linalg.solve(jax.jacobian(f_root)(z), f_root(z))
  #return fwd_solver(g, z_init)

@partial(jax.custom_vjp, nondiff_argnums=(0, 1))
def fixed_point_layer(solver, f, params):
  _, b, _, y = params
  z_star = solver(lambda z: f(params, z), z_init=jnp.ones_like(y)*b) # initialized within [-1/2/a + b, 1/2/a + b]
  return z_star

def fixed_point_layer_fwd(solver, f, params):
  z_star = fixed_point_layer(solver, f, params)
  return z_star, (params, z_star)

def fixed_point_layer_bwd(solver, f, res, z_star_bar):
  x, z_star = res
  _, vjp_a = jax.vjp(lambda x: f(x, z_star), x)
  _, vjp_z = jax.vjp(lambda z: f(x, z), z_star)
  return vjp_a(solver(lambda u: vjp_z(u)[0] + z_star_bar,
                      z_init=jnp.ones_like(z_star)
                      ))

fixed_point_layer.defvjp(fixed_point_layer_fwd, fixed_point_layer_bwd)

=======
>>>>>>> 4a8ff9ff
class ImplicitRampBijector(tfp.bijectors.Bijector):
  """
  Bijector based on a ramp function, and implemented using an implicit 
  layer. 
  """

  def __init__(self, rho, a, b, c,  name = 'ImplicitRampBijector'):
    """
    Args:
      rho: function of x that defines a ramp function between 0 and 1
      a,b,c: scalar parameters of the coupling layer.
    """
    super(self.__class__, self).__init__(forward_min_event_ndims=0, name = name)
    self.a = a
    self.b = b
    self.c = c
    self.rho = rho
    self.sigma = lambda x : rho(x)/(rho(x)+rho(1-x))
    self.g = lambda x,a,b: self.sigma(a*(x-b)+0.5) 

    # Rescaled bijection
    def f(params, x):
      a, b, c = params
      b = (b - 1./(2*a))
      diff = x - b
      zs = jnp.stack([diff, -b*jnp.ones_like(x), 1 - b*jnp.ones_like(x)],axis=0)
      zs = zs * a
      y, y0, y1 = self.sigma(zs)
      y = (y - y0)/ (y1 - y0)
      return y*(1-c) + c *x
    self.f = f

    # Inverse bijector
    self.inv_f = make_inverse_fn(f)


  def _forward(self, x):
    return jax.vmap(self.f)([self.a, self.b, self.c], x)

  def _inverse(self, y):
      return jax.vmap(self.inv_f)([self.a, self.b, self.c], y)

  def _forward_log_det_jacobian(self, x):
    def logdet_fn(x,a,b,c):
<<<<<<< HEAD
      x = jnp.atleast_1d(x)
      jac = jax.jacobian(self.f, argnums=0)(x,a,b,c)
      s, logdet = jnp.linalg.slogdet(jac)
      return jnp.atleast_1d(s*logdet)
    return jax.vmap(logdet_fn)(x, self.a, self.b, self.c)


class AffineSigmoidBijector(tfp.bijectors.Bijector):
  """
  Bijector based on a ramp function, and implemented using an implicit 
  layer. 
  """

  def __init__(self, a, b, c,  name = 'AffineSigmoidBijector'):
    """
    Args:
      rho: function of x that defines a ramp function between 0 and 1
      a,b,c: scalar parameters of the coupling layer.
    """
    super(self.__class__, self).__init__(forward_min_event_ndims=0, name = name)
    self.a = a
    self.b = b
    self.c = c

    def sigmoid(x, a, b, c):
      z = jax.scipy.special.logit(x) * a + b
      y = jax.nn.sigmoid(z) * (1 - c) + c * x
      return y 

    # Rescaled bijection
    def f(x, a, b, c):
      a_in, b_in = [0. - 1e-1, 1. + 1e-1]
      
      x = (x - a_in) / (b_in - a_in)
      x0 = (jnp.zeros_like(x) - a_in)/ ( b_in - a_in)
      x1 = (jnp.ones_like(x) - a_in) /( b_in - a_in)

      y = sigmoid(x, a, b, c)
      y0 = sigmoid(x0, a, b, c)
      y1 = sigmoid(x1, a, b, c)
      
      return (y - y0)/(y1 - y0)
    self.f = f

    # Defining inverse bijection
    def fun(params, x):
      a,b,c,y = params
      return self.f(x,a,b,c) - y

    # Inverse bijector
    self.inv_f = lambda x,a,b,c: fixed_point_layer(jaxopt_solver, fun, (a,b,c,x))

    # # Inverse bijector
    # def inv_f(x,a,b,c):
    #   x = x.squeeze()
    #   a = a.squeeze()
    #   b = b.squeeze()
    #   c = c.squeeze()
    #   def fun(x, aux):
    #     a,b,c,y = aux
    #     return jnp.squeeze(self.f(x,a,b,c) - y)
    #   bisec = Bisection(optimality_fun=fun, lower=0.001, upper=0.999, check_bracket=False, jit=True)
    #   return bisec.run(aux=(a,b,c,x)).params.reshape([1])
    # self.inv_f = inv_f

  def _forward(self, x):
    return jax.vmap(self.f)(x, self.a, self.b, self.c)

  def _inverse(self, y):
      return jax.vmap(self.inv_f)(y, self.a, self.b, self.c)

  def _forward_log_det_jacobian(self, x):
    x = x.reshape(self.b.shape)
    def logdet_fn(x,a,b,c):
      x = jnp.atleast_1d(x)
      jac = jax.jacobian(self.f, argnums=0)(x,a,b,c)
      s, logdet = jnp.linalg.slogdet(jac)
      return jnp.atleast_1d(s*logdet)
=======
      g = jax.grad(self.f, argnums=1)([a,b,c], x)
      s, logdet = jnp.linalg.slogdet(jnp.atleast_2d([g]))
      return s*logdet
>>>>>>> 4a8ff9ff
    return jax.vmap(logdet_fn)(x, self.a, self.b, self.c)<|MERGE_RESOLUTION|>--- conflicted
+++ resolved
@@ -1,61 +1,11 @@
 import jax
 import jax.numpy as jnp
-<<<<<<< HEAD
-from jaxopt import Bisection
-from functools import partial
-=======
 from sbiexpt.implicit_inverse import make_inverse_fn
->>>>>>> 4a8ff9ff
 import tensorflow_probability as tfp; tfp = tfp.substrates.jax
 tfd = tfp.distributions
 
 __all__ = ['ImplicitRampBijector']
 
-<<<<<<< HEAD
-@partial(jax.jit, static_argnums=(0,))
-def fwd_solver(f, z_init):
-  def body_fun(carry, i):
-    _, z  = carry
-    return (z, f(z)), i
-
-  init_carry = (z_init, f(z_init))
-  (_, z_star), i = lax.scan(body_fun, init_carry, jnp.arange(10))
-  return z_star
-
-def newton_solver(f, z_init):
-  f_root = lambda z: f(z)
-  g = lambda z: z - jnp.linalg.solve(jax.jacobian(f_root)(z), f_root(z))
-  return fwd_solver(g, z_init)
-
-def jaxopt_solver(f, z_init):
-  f_root = lambda z: jnp.squeeze(f(z))
-  bisec = Bisection(optimality_fun=f_root, lower=0.001, upper=0.999, check_bracket=False)
-  return bisec.run().params
-  #g = lambda z: z - jnp.linalg.solve(jax.jacobian(f_root)(z), f_root(z))
-  #return fwd_solver(g, z_init)
-
-@partial(jax.custom_vjp, nondiff_argnums=(0, 1))
-def fixed_point_layer(solver, f, params):
-  _, b, _, y = params
-  z_star = solver(lambda z: f(params, z), z_init=jnp.ones_like(y)*b) # initialized within [-1/2/a + b, 1/2/a + b]
-  return z_star
-
-def fixed_point_layer_fwd(solver, f, params):
-  z_star = fixed_point_layer(solver, f, params)
-  return z_star, (params, z_star)
-
-def fixed_point_layer_bwd(solver, f, res, z_star_bar):
-  x, z_star = res
-  _, vjp_a = jax.vjp(lambda x: f(x, z_star), x)
-  _, vjp_z = jax.vjp(lambda z: f(x, z), z_star)
-  return vjp_a(solver(lambda u: vjp_z(u)[0] + z_star_bar,
-                      z_init=jnp.ones_like(z_star)
-                      ))
-
-fixed_point_layer.defvjp(fixed_point_layer_fwd, fixed_point_layer_bwd)
-
-=======
->>>>>>> 4a8ff9ff
 class ImplicitRampBijector(tfp.bijectors.Bijector):
   """
   Bijector based on a ramp function, and implemented using an implicit 
@@ -100,11 +50,10 @@
 
   def _forward_log_det_jacobian(self, x):
     def logdet_fn(x,a,b,c):
-<<<<<<< HEAD
       x = jnp.atleast_1d(x)
-      jac = jax.jacobian(self.f, argnums=0)(x,a,b,c)
-      s, logdet = jnp.linalg.slogdet(jac)
-      return jnp.atleast_1d(s*logdet)
+      g = jax.grad(self.f, argnums=1)([a,b,c], x)
+      s, logdet = jnp.linalg.slogdet(jnp.atleast_2d([g]))
+      return s*logdet
     return jax.vmap(logdet_fn)(x, self.a, self.b, self.c)
 
 
@@ -131,7 +80,8 @@
       return y 
 
     # Rescaled bijection
-    def f(x, a, b, c):
+    def f(params, x):
+      a, b, c = params
       a_in, b_in = [0. - 1e-1, 1. + 1e-1]
       
       x = (x - a_in) / (b_in - a_in)
@@ -145,26 +95,8 @@
       return (y - y0)/(y1 - y0)
     self.f = f
 
-    # Defining inverse bijection
-    def fun(params, x):
-      a,b,c,y = params
-      return self.f(x,a,b,c) - y
-
     # Inverse bijector
-    self.inv_f = lambda x,a,b,c: fixed_point_layer(jaxopt_solver, fun, (a,b,c,x))
-
-    # # Inverse bijector
-    # def inv_f(x,a,b,c):
-    #   x = x.squeeze()
-    #   a = a.squeeze()
-    #   b = b.squeeze()
-    #   c = c.squeeze()
-    #   def fun(x, aux):
-    #     a,b,c,y = aux
-    #     return jnp.squeeze(self.f(x,a,b,c) - y)
-    #   bisec = Bisection(optimality_fun=fun, lower=0.001, upper=0.999, check_bracket=False, jit=True)
-    #   return bisec.run(aux=(a,b,c,x)).params.reshape([1])
-    # self.inv_f = inv_f
+    self.inv_f = make_inverse_fn(f)
 
   def _forward(self, x):
     return jax.vmap(self.f)(x, self.a, self.b, self.c)
@@ -173,15 +105,9 @@
       return jax.vmap(self.inv_f)(y, self.a, self.b, self.c)
 
   def _forward_log_det_jacobian(self, x):
-    x = x.reshape(self.b.shape)
     def logdet_fn(x,a,b,c):
       x = jnp.atleast_1d(x)
-      jac = jax.jacobian(self.f, argnums=0)(x,a,b,c)
-      s, logdet = jnp.linalg.slogdet(jac)
-      return jnp.atleast_1d(s*logdet)
-=======
       g = jax.grad(self.f, argnums=1)([a,b,c], x)
       s, logdet = jnp.linalg.slogdet(jnp.atleast_2d([g]))
       return s*logdet
->>>>>>> 4a8ff9ff
     return jax.vmap(logdet_fn)(x, self.a, self.b, self.c)